--- conflicted
+++ resolved
@@ -35,11 +35,8 @@
 import { useRemoteDebugger, setCurrentDebuggerMessageHandler } from './useRemoteDebugger.js';
 import { useSaveCurrentGraph } from './useSaveCurrentGraph.js';
 import { useStableCallback } from './useStableCallback.js';
-<<<<<<< HEAD
 import { trivetState } from '../state/trivet.js';
-=======
 import { fillMissingSettingsFromEnvironmentVariables } from '../utils/tauri';
->>>>>>> 178539a2
 
 export function useGraphExecutor() {
   const graph = useRecoilValue(graphState);
@@ -47,12 +44,9 @@
   const savedSettings = useRecoilValue(settingsState);
   const saveGraph = useSaveCurrentGraph();
   const setRunningGraphsState = useSetRecoilState(runningGraphsState);
-<<<<<<< HEAD
   const { testSuites } = useRecoilValue(trivetState);
   const setTrivetState = useSetRecoilState(trivetState);
-=======
   const setLastRecordingState = useSetRecoilState(lastRecordingState);
->>>>>>> 178539a2
 
   const setDataForNode = (nodeId: NodeId, processId: ProcessId, data: Partial<NodeRunData>) => {
     setLastRunData((prev) =>
