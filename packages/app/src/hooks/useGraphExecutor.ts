<<<<<<< HEAD
import { produce } from 'immer';
import { cloneDeep } from 'lodash-es';
import { useRef, useEffect } from 'react';
import { toast } from 'react-toastify';
import { useRecoilValue, useSetRecoilState } from 'recoil';
import {
  NodeId,
  ProcessId,
  GraphProcessor,
  ProcessEvents,
  coerceTypeOptional,
  PortId,
  StringArrayDataValue,
  DataValue,
  GraphOutputs,
  Settings,
  ExecutionRecorder,
} from '@ironclad/rivet-core';
import { runTrivet } from '@ironclad/trivet'
import { TauriNativeApi } from '../model/native/TauriNativeApi.js';
import {
  lastRunDataByNodeState,
  runningGraphsState,
  NodeRunData,
  graphRunningState,
  graphPausedState,
  selectedProcessPageNodesState,
} from '../state/dataFlow';
import { lastRecordingState, loadedRecordingState, selectedExecutorState } from '../state/execution.js';
import { graphState } from '../state/graph.js';
import { projectState } from '../state/savedGraphs.js';
import { settingsState } from '../state/settings.js';
import { userInputModalQuestionsState, userInputModalSubmitState, ProcessQuestions } from '../state/userInput.js';
import { useExecutorSidecar } from './useExecutorSidecar.js';
import { useRemoteDebugger, setCurrentDebuggerMessageHandler } from './useRemoteDebugger.js';
import { useSaveCurrentGraph } from './useSaveCurrentGraph.js';
import { useStableCallback } from './useStableCallback.js';
import { trivetState } from '../state/trivet.js';
import { fillMissingSettingsFromEnvironmentVariables } from '../utils/tauri';

export function useGraphExecutor() {
  const graph = useRecoilValue(graphState);
  const setLastRunData = useSetRecoilState(lastRunDataByNodeState);
  const savedSettings = useRecoilValue(settingsState);
  const saveGraph = useSaveCurrentGraph();
  const setRunningGraphsState = useSetRecoilState(runningGraphsState);
  const { testSuites } = useRecoilValue(trivetState);
  const setTrivetState = useSetRecoilState(trivetState);
  const setLastRecordingState = useSetRecoilState(lastRecordingState);

  const setDataForNode = (nodeId: NodeId, processId: ProcessId, data: Partial<NodeRunData>) => {
    setLastRunData((prev) =>
      produce(prev, (draft) => {
        if (!draft[nodeId]) {
          draft[nodeId] = [];
        }

        const existingProcess = draft[nodeId]!.find((p) => p.processId === processId);
        if (existingProcess) {
          existingProcess.data = {
            ...existingProcess.data,
            ...cloneDeep(data),
          };
        } else {
          draft[nodeId]!.push({
            processId,
            data: cloneDeep(data),
          });
        }
      }),
    );
  };
  const setUserInputQuestions = useSetRecoilState(userInputModalQuestionsState);

  const setUserInputModalSubmit = useSetRecoilState(userInputModalSubmitState);
  const setGraphRunning = useSetRecoilState(graphRunningState);
  const setGraphPaused = useSetRecoilState(graphPausedState);
  const currentProcessor = useRef<GraphProcessor | null>(null);
  const project = useRecoilValue(projectState);
  const setSelectedPage = useSetRecoilState(selectedProcessPageNodesState);
=======
import { useEffect } from 'react';
import { useRecoilValue } from 'recoil';
import { selectedExecutorState } from '../state/execution';
import { useExecutorSidecar } from './useExecutorSidecar';
import { useLocalExecutor } from './useLocalExecutor';
import { useRemoteExecutor } from './useRemoteExecutor';

export function useGraphExecutor() {
>>>>>>> 47a4ac83
  const selectedExecutor = useRecoilValue(selectedExecutorState);
  const localExecutor = useLocalExecutor();
  const remoteExecutor = useRemoteExecutor();

  useExecutorSidecar({ enabled: selectedExecutor === 'node' });

  const executor = remoteExecutor.active ? remoteExecutor : localExecutor;

  useEffect(() => {
    if (selectedExecutor === 'node') {
      remoteExecutor.remoteDebugger.connect('ws://localhost:21889');
    } else {
      remoteExecutor.remoteDebugger.disconnect();
    }

    return () => {
      remoteExecutor.remoteDebugger.disconnect();
    };
    // eslint-disable-next-line react-hooks/exhaustive-deps
  }, [selectedExecutor]);

<<<<<<< HEAD
  const tryRunTests = useStableCallback(async () => {
    toast.info('Running Tests');
    console.log('trying to run tests');
    setTrivetState((s) => ({
      ...s,
      runningTests: true,
      recentTestResults: undefined,
    }));
    try {
      saveGraph();

      if (currentProcessor.current?.isRunning) {
        return;
      }

      const tempProject = {
        ...project,
        graphs: {
          ...project.graphs,
          [graph.metadata!.id!]: graph,
        },
      };

      console.log('starting trivet');
      const result = await runTrivet({
        project: tempProject,
        openAiKey: settings.openAiKey,
        testSuites: testSuites ?? [],
        onUpdate: (results) => {
          setTrivetState((s) => ({
            ...s,
            recentTestResults: results,
          }));
        },
      });
      setTrivetState((s) => ({
        ...s,
        recentTestResults: result,
        runningTests: false,
      }));
      toast.info(`Ran tests: ${result.testSuiteResults.length} tests, ${result.testSuiteResults.filter((t) => t.passing).length} passing`);
      console.log(result);
    } catch (e) {
      console.log(e);
      setTrivetState((s) => ({
        ...s,
        runningTests: false,
      }));
    }
  });

  const tryRunGraph = useStableCallback(async () => {
    setLastRecordingState(undefined);

    if (
      remoteDebugger.remoteDebuggerState.started &&
      remoteDebugger.remoteDebuggerState.socket?.readyState === WebSocket.OPEN
    ) {
      try {
        if (remoteDebugger.remoteDebuggerState.remoteUploadAllowed) {
          remoteDebugger.send('set-dynamic-data', {
            project: {
              ...project,
              graphs: {
                ...project.graphs,
                [graph.metadata!.id!]: graph,
              },
            },
            settings: await fillMissingSettingsFromEnvironmentVariables(savedSettings),
          });
        }

        remoteDebugger.send('run', { graphId: graph.metadata!.id! });
      } catch (e) {
        console.error(e);
      }
      return;
    }

    try {
      saveGraph();

      if (currentProcessor.current?.isRunning) {
        return;
      }

      const tempProject = {
        ...project,
        graphs: {
          ...project.graphs,
          [graph.metadata!.id!]: graph,
        },
      };

      const recorder = new ExecutionRecorder();
      const processor = new GraphProcessor(tempProject, graph.metadata!.id!);
      recorder.record(processor);

      processor.on('nodeStart', nodeStart);
      processor.on('nodeFinish', nodeFinish);
      processor.on('nodeError', nodeError);

      setUserInputModalSubmit({
        submit: (nodeId: NodeId, answers: StringArrayDataValue) => {
          processor.userInput(nodeId, answers);

          // Remove from pending questions
          setUserInputQuestions((q) =>
            produce(q, (draft) => {
              delete draft[nodeId];
            }),
          );
        },
      });

      processor.on('userInput', userInput);
      processor.on('start', start);
      processor.on('done', done);
      processor.on('abort', abort);
      processor.on('partialOutput', partialOutput);
      processor.on('graphStart', graphStart);
      processor.on('graphFinish', graphFinish);
      processor.on('nodeOutputsCleared', nodeOutputsCleared);
      processor.on('trace', (log) => console.log(log));
      processor.on('pause', pause);
      processor.on('resume', resume);
      processor.on('error', onError);

      processor.onUserEvent('toast', (data: DataValue | undefined) => {
        const stringData = coerceTypeOptional(data, 'string');
        toast(stringData ?? 'Toast called, but no message was provided');
      });

      currentProcessor.current = processor;

      let results: GraphOutputs;

      if (loadedRecording) {
        results = await processor.replayRecording(loadedRecording.recorder);
      } else {
        results = await processor.processGraph({
          settings: await fillMissingSettingsFromEnvironmentVariables(savedSettings),
          nativeApi: new TauriNativeApi(),
        });
      }

      setLastRecordingState(recorder.serialize());

      console.log(results);
    } catch (e) {
      console.log(e);
    }
  });

  const tryAbortGraph = useStableCallback(() => {
    if (
      remoteDebugger.remoteDebuggerState.started &&
      remoteDebugger.remoteDebuggerState.socket?.readyState === WebSocket.OPEN
    ) {
      console.log('Aborting via remote debugger');
      remoteDebugger.send('abort', undefined);
    } else {
      currentProcessor.current?.abort();
    }
  });

  const tryPauseGraph = useStableCallback(() => {
    if (
      remoteDebugger.remoteDebuggerState.started &&
      remoteDebugger.remoteDebuggerState.socket?.readyState === WebSocket.OPEN
    ) {
      console.log('Pausing via remote debugger');
      remoteDebugger.send('pause', undefined);
    } else {
      currentProcessor.current?.pause();
    }
  });

  const tryResumeGraph = useStableCallback(() => {
    if (
      remoteDebugger.remoteDebuggerState.started &&
      remoteDebugger.remoteDebuggerState.socket?.readyState === WebSocket.OPEN
    ) {
      console.log('Resuming via remote debugger');
      remoteDebugger.send('resume', undefined);
    } else {
      currentProcessor.current?.resume();
    }
  });

  return {
    tryRunGraph,
    tryAbortGraph,
    tryPauseGraph,
    tryResumeGraph,
    tryRunTests,
=======
  return {
    tryRunGraph: executor.tryRunGraph,
    tryAbortGraph: executor.tryAbortGraph,
    tryPauseGraph: executor.tryPauseGraph,
    tryResumeGraph: executor.tryResumeGraph,
>>>>>>> 47a4ac83
  };
}<|MERGE_RESOLUTION|>--- conflicted
+++ resolved
@@ -1,97 +1,26 @@
-<<<<<<< HEAD
-import { produce } from 'immer';
-import { cloneDeep } from 'lodash-es';
-import { useRef, useEffect } from 'react';
-import { toast } from 'react-toastify';
-import { useRecoilValue, useSetRecoilState } from 'recoil';
-import {
-  NodeId,
-  ProcessId,
-  GraphProcessor,
-  ProcessEvents,
-  coerceTypeOptional,
-  PortId,
-  StringArrayDataValue,
-  DataValue,
-  GraphOutputs,
-  Settings,
-  ExecutionRecorder,
-} from '@ironclad/rivet-core';
-import { runTrivet } from '@ironclad/trivet'
-import { TauriNativeApi } from '../model/native/TauriNativeApi.js';
-import {
-  lastRunDataByNodeState,
-  runningGraphsState,
-  NodeRunData,
-  graphRunningState,
-  graphPausedState,
-  selectedProcessPageNodesState,
-} from '../state/dataFlow';
-import { lastRecordingState, loadedRecordingState, selectedExecutorState } from '../state/execution.js';
-import { graphState } from '../state/graph.js';
-import { projectState } from '../state/savedGraphs.js';
-import { settingsState } from '../state/settings.js';
-import { userInputModalQuestionsState, userInputModalSubmitState, ProcessQuestions } from '../state/userInput.js';
-import { useExecutorSidecar } from './useExecutorSidecar.js';
-import { useRemoteDebugger, setCurrentDebuggerMessageHandler } from './useRemoteDebugger.js';
-import { useSaveCurrentGraph } from './useSaveCurrentGraph.js';
-import { useStableCallback } from './useStableCallback.js';
-import { trivetState } from '../state/trivet.js';
-import { fillMissingSettingsFromEnvironmentVariables } from '../utils/tauri';
-
-export function useGraphExecutor() {
-  const graph = useRecoilValue(graphState);
-  const setLastRunData = useSetRecoilState(lastRunDataByNodeState);
-  const savedSettings = useRecoilValue(settingsState);
-  const saveGraph = useSaveCurrentGraph();
-  const setRunningGraphsState = useSetRecoilState(runningGraphsState);
-  const { testSuites } = useRecoilValue(trivetState);
-  const setTrivetState = useSetRecoilState(trivetState);
-  const setLastRecordingState = useSetRecoilState(lastRecordingState);
-
-  const setDataForNode = (nodeId: NodeId, processId: ProcessId, data: Partial<NodeRunData>) => {
-    setLastRunData((prev) =>
-      produce(prev, (draft) => {
-        if (!draft[nodeId]) {
-          draft[nodeId] = [];
-        }
-
-        const existingProcess = draft[nodeId]!.find((p) => p.processId === processId);
-        if (existingProcess) {
-          existingProcess.data = {
-            ...existingProcess.data,
-            ...cloneDeep(data),
-          };
-        } else {
-          draft[nodeId]!.push({
-            processId,
-            data: cloneDeep(data),
-          });
-        }
-      }),
-    );
-  };
-  const setUserInputQuestions = useSetRecoilState(userInputModalQuestionsState);
-
-  const setUserInputModalSubmit = useSetRecoilState(userInputModalSubmitState);
-  const setGraphRunning = useSetRecoilState(graphRunningState);
-  const setGraphPaused = useSetRecoilState(graphPausedState);
-  const currentProcessor = useRef<GraphProcessor | null>(null);
-  const project = useRecoilValue(projectState);
-  const setSelectedPage = useSetRecoilState(selectedProcessPageNodesState);
-=======
 import { useEffect } from 'react';
-import { useRecoilValue } from 'recoil';
+import { useRecoilState, useRecoilValue } from 'recoil';
 import { selectedExecutorState } from '../state/execution';
 import { useExecutorSidecar } from './useExecutorSidecar';
 import { useLocalExecutor } from './useLocalExecutor';
 import { useRemoteExecutor } from './useRemoteExecutor';
+import { useStableCallback } from './useStableCallback';
+import { toast } from 'react-toastify';
+import { trivetState } from '../state/trivet';
+import { projectState } from '../state/savedGraphs';
+import { graphState } from '../state/graph';
+import { runTrivet } from '@ironclad/trivet';
+import { settingsState } from '../state/settings';
 
 export function useGraphExecutor() {
->>>>>>> 47a4ac83
   const selectedExecutor = useRecoilValue(selectedExecutorState);
   const localExecutor = useLocalExecutor();
   const remoteExecutor = useRemoteExecutor();
+
+  const project = useRecoilValue(projectState);
+  const graph = useRecoilValue(graphState);
+  const settings = useRecoilValue(settingsState);
+  const [{ testSuites }, setTrivetState] = useRecoilState(trivetState);;
 
   useExecutorSidecar({ enabled: selectedExecutor === 'node' });
 
@@ -110,7 +39,6 @@
     // eslint-disable-next-line react-hooks/exhaustive-deps
   }, [selectedExecutor]);
 
-<<<<<<< HEAD
   const tryRunTests = useStableCallback(async () => {
     toast.info('Running Tests');
     console.log('trying to run tests');
@@ -120,12 +48,6 @@
       recentTestResults: undefined,
     }));
     try {
-      saveGraph();
-
-      if (currentProcessor.current?.isRunning) {
-        return;
-      }
-
       const tempProject = {
         ...project,
         graphs: {
@@ -162,157 +84,11 @@
     }
   });
 
-  const tryRunGraph = useStableCallback(async () => {
-    setLastRecordingState(undefined);
-
-    if (
-      remoteDebugger.remoteDebuggerState.started &&
-      remoteDebugger.remoteDebuggerState.socket?.readyState === WebSocket.OPEN
-    ) {
-      try {
-        if (remoteDebugger.remoteDebuggerState.remoteUploadAllowed) {
-          remoteDebugger.send('set-dynamic-data', {
-            project: {
-              ...project,
-              graphs: {
-                ...project.graphs,
-                [graph.metadata!.id!]: graph,
-              },
-            },
-            settings: await fillMissingSettingsFromEnvironmentVariables(savedSettings),
-          });
-        }
-
-        remoteDebugger.send('run', { graphId: graph.metadata!.id! });
-      } catch (e) {
-        console.error(e);
-      }
-      return;
-    }
-
-    try {
-      saveGraph();
-
-      if (currentProcessor.current?.isRunning) {
-        return;
-      }
-
-      const tempProject = {
-        ...project,
-        graphs: {
-          ...project.graphs,
-          [graph.metadata!.id!]: graph,
-        },
-      };
-
-      const recorder = new ExecutionRecorder();
-      const processor = new GraphProcessor(tempProject, graph.metadata!.id!);
-      recorder.record(processor);
-
-      processor.on('nodeStart', nodeStart);
-      processor.on('nodeFinish', nodeFinish);
-      processor.on('nodeError', nodeError);
-
-      setUserInputModalSubmit({
-        submit: (nodeId: NodeId, answers: StringArrayDataValue) => {
-          processor.userInput(nodeId, answers);
-
-          // Remove from pending questions
-          setUserInputQuestions((q) =>
-            produce(q, (draft) => {
-              delete draft[nodeId];
-            }),
-          );
-        },
-      });
-
-      processor.on('userInput', userInput);
-      processor.on('start', start);
-      processor.on('done', done);
-      processor.on('abort', abort);
-      processor.on('partialOutput', partialOutput);
-      processor.on('graphStart', graphStart);
-      processor.on('graphFinish', graphFinish);
-      processor.on('nodeOutputsCleared', nodeOutputsCleared);
-      processor.on('trace', (log) => console.log(log));
-      processor.on('pause', pause);
-      processor.on('resume', resume);
-      processor.on('error', onError);
-
-      processor.onUserEvent('toast', (data: DataValue | undefined) => {
-        const stringData = coerceTypeOptional(data, 'string');
-        toast(stringData ?? 'Toast called, but no message was provided');
-      });
-
-      currentProcessor.current = processor;
-
-      let results: GraphOutputs;
-
-      if (loadedRecording) {
-        results = await processor.replayRecording(loadedRecording.recorder);
-      } else {
-        results = await processor.processGraph({
-          settings: await fillMissingSettingsFromEnvironmentVariables(savedSettings),
-          nativeApi: new TauriNativeApi(),
-        });
-      }
-
-      setLastRecordingState(recorder.serialize());
-
-      console.log(results);
-    } catch (e) {
-      console.log(e);
-    }
-  });
-
-  const tryAbortGraph = useStableCallback(() => {
-    if (
-      remoteDebugger.remoteDebuggerState.started &&
-      remoteDebugger.remoteDebuggerState.socket?.readyState === WebSocket.OPEN
-    ) {
-      console.log('Aborting via remote debugger');
-      remoteDebugger.send('abort', undefined);
-    } else {
-      currentProcessor.current?.abort();
-    }
-  });
-
-  const tryPauseGraph = useStableCallback(() => {
-    if (
-      remoteDebugger.remoteDebuggerState.started &&
-      remoteDebugger.remoteDebuggerState.socket?.readyState === WebSocket.OPEN
-    ) {
-      console.log('Pausing via remote debugger');
-      remoteDebugger.send('pause', undefined);
-    } else {
-      currentProcessor.current?.pause();
-    }
-  });
-
-  const tryResumeGraph = useStableCallback(() => {
-    if (
-      remoteDebugger.remoteDebuggerState.started &&
-      remoteDebugger.remoteDebuggerState.socket?.readyState === WebSocket.OPEN
-    ) {
-      console.log('Resuming via remote debugger');
-      remoteDebugger.send('resume', undefined);
-    } else {
-      currentProcessor.current?.resume();
-    }
-  });
-
-  return {
-    tryRunGraph,
-    tryAbortGraph,
-    tryPauseGraph,
-    tryResumeGraph,
-    tryRunTests,
-=======
   return {
     tryRunGraph: executor.tryRunGraph,
     tryAbortGraph: executor.tryAbortGraph,
     tryPauseGraph: executor.tryPauseGraph,
     tryResumeGraph: executor.tryResumeGraph,
->>>>>>> 47a4ac83
+    tryRunTests,
   };
 }