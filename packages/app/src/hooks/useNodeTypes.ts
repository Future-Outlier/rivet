--- conflicted
+++ resolved
@@ -102,13 +102,10 @@
   join: {},
   filter: {},
   object: ObjectNodeDescriptor,
-<<<<<<< HEAD
-=======
   boolean: {},
   compare: {},
   evaluate: {},
   number: {},
->>>>>>> ca1e24ba
 };
 
 export function useNodeTypes() {
