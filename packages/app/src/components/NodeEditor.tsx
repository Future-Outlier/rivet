--- conflicted
+++ resolved
@@ -29,11 +29,8 @@
 import { useSetStaticData } from '../hooks/useSetStaticData';
 import { DefaultNodeEditor } from './editors/DefaultNodeEditor';
 import { NodeColorPicker } from './NodeColorPicker';
-<<<<<<< HEAD
-import { useAtom, useSetAtom, useAtomValue } from 'jotai';
-=======
 import { Tooltip } from './Tooltip';
->>>>>>> e926537d
+import { useAtomValue, useAtom, useSetAtom } from 'jotai';
 
 export const NodeEditorRenderer: FC = () => {
   const nodesById = useAtomValue(nodesByIdState);
