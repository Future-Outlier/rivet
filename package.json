--- conflicted
+++ resolved
@@ -11,13 +11,8 @@
     "dev": "yarn workspace @ironclad/rivet-app-executor run build && yarn workspace @ironclad/rivet-app run dev",
     "release-node": "node --loader ts-node/esm --loader ./.pnp.loader.mjs release-node.mts",
     "publish-docs": "node --loader ts-node/esm --loader ./.pnp.loader.mjs publish-docs.mts",
-<<<<<<< HEAD
-    "build-lib": "yarn workspace @ironclad/rivet-core run build && yarn workspace @ironclad/rivet-node run build && yarn workspace @ironclad/trivet run build",
-    "build-app-executor": "yarn workspace @ironclad/rivet-app-executor run build"
-=======
     "build": "yarn workspace @ironclad/rivet-core run build && yarn workspace @ironclad/rivet-node run build && yarn workspace @ironclad/rivet-app-executor run build && yarn workspace @ironclad/rivet-app run build",
     "publish": "yarn workspace @ironclad/rivet-core run publish && yarn workspace @ironclad/rivet-node run publish"
->>>>>>> 40dab6f3
   },
   "devDependencies": {
     "@swc/core": "^1.3.68",
